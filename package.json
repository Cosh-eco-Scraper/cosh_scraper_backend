--- conflicted
+++ resolved
@@ -51,11 +51,7 @@
     "dotenv": "^16.5.0",
     "express": "^5.1.0",
     "js-yaml": "^4.1.0",
-<<<<<<< HEAD
-    "playwright": "^1.52.0",
-=======
     "pg": "^8.16.0",
->>>>>>> 9727cbd0
     "swagger-ui-express": "^5.0.1"
   },
   "lint-staged": {

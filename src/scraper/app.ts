--- conflicted
+++ resolved
@@ -38,18 +38,13 @@
       type: 'worker_terminated'; // NEW: Worker confirms it has terminated gracefully
     };
 
-<<<<<<< HEAD
 export async function run(baseURL: string, location: string, onProgress?: (msg: string) => void) {
-  const allLinks = await getAllInternalLinks(baseURL);
-=======
-export async function run(baseURL: string, location: string) {
   const host = new URL(baseURL).host;
   const robot = await getRobotParser(`https://${host}`);
   const crawlDelay = robot.getCrawlDelay(host) ?? 0;
   const delayMs = crawlDelay * 1000 || parseInt(process.env.SCRAPER_DELAY as string) || 1000;
 
   const allLinks = await getAllValidUrls(new URL(baseURL).toString());
->>>>>>> bdf66230
   console.log(`Discovered total ${allLinks.length} internal links.`);
   onProgress?.(`Discovered total ${allLinks.length} internal links.`);
 
@@ -65,20 +60,7 @@
   const workers: Worker[] = [];
   const workerPromises: Promise<void>[] = [];
 
-<<<<<<< HEAD
-      worker.on('message', (msg) => {
-        if (msg.type === 'progress') {
-          const progressMsg = `Worker ${i + 1}: Scraped ${msg.count} / ${links.length} pages.`;
-          onProgress?.(progressMsg);
-        } else if (msg.type === 'done') {
-          const doneMsg = `Worker ${i + 1} done, received ${msg.snippets.length} snippets.`;
-          onProgress?.(doneMsg);
-          resolve(msg.snippets);
-        }
-      });
-=======
   console.log(`Starting ${numberOfWorkers} workers to process tasks dynamically.`);
->>>>>>> bdf66230
 
   // Function to check if all tasks are done and workers should terminate
   const checkCompletionAndTerminateWorkers = () => {
@@ -123,10 +105,6 @@
           }
         };
 
-<<<<<<< HEAD
-  console.log(`All workers done. Total combined snippets: ${combinedSnippets.length}`);
-  onProgress?.(`All workers done. Total combined snippets: ${combinedSnippets.length}`);
-=======
         const safeReject = (err: Error) => {
           if (!hasWorkerResolvedOrRejected) {
             hasWorkerResolvedOrRejected = true;
@@ -231,7 +209,6 @@
   console.log(`Total combined snippets collected: ${collectedSnippets.length}`);
 
   // No main browser to close here.
->>>>>>> bdf66230
 
   const MAX_TOKENS = 250000;
   const TOKEN_ESTIMATE_PER_CHAR = 0.25;

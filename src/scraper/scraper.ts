--- conflicted
+++ resolved
@@ -226,17 +226,8 @@
         console.error('AI response is empty');
         attempts++;
         const delay = baseDelay * Math.pow(2, attempts);
-<<<<<<< HEAD
-<<<<<<< HEAD
-
         // @ts-ignore
         await new Promise((resolve) => setTimeout(resolve, delay)); // eslint-disable-line no-undef
-=======
-=======
->>>>>>> fee069d0
-        // eslint-disable-next-line no-undef
-        await new Promise((resolve) => setTimeout(resolve, delay));
->>>>>>> fee069d (again)
         continue;
       }
 

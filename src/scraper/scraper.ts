import { Browser, chromium, Page } from 'playwright';
import { GoogleGenAI } from '@google/genai';
import * as dotenv from 'dotenv';
import { distance } from 'fastest-levenshtein';

dotenv.config();
const ai = new GoogleGenAI({ apiKey: process.env.AI_API_KEY });

type ScrapedInfo = {
  url: string;
  brands: string[];
  openingHours: {
    monday: { open: string; close: string } | null;
    tuesday: { open: string; close: string } | null;
    wednesday: { open: string; close: string } | null;
    thursday: { open: string; close: string } | null;
    friday: { open: string; close: string } | null;
    saturday: { open: string; close: string } | null;
    sunday: { open: string; close: string } | null;
  };
  location: string;
  about: string;
  retour: string;
};

<<<<<<< HEAD
function rankSnippetsByKeywordMatch(snippets: string[], keywords: string[]): string[] {
  const lowerKeywords = keywords.map((k) => k.toLowerCase());

  const scored = snippets.map((snippet) => {
    const lower = snippet.toLowerCase();
    const keywordMatches = lowerKeywords.reduce((count, keyword) => {
      const regex = new RegExp(`\\b${keyword}\\b`, 'gi');
      const matches = lower.match(regex);
      return count + (matches ? matches.length : 0);
    }, 0);

    return { snippet, score: keywordMatches };
  });

  scored.sort((a, b) => {
    if (b.score !== a.score) {
      return b.score - a.score;
    }
    return a.snippet.length - b.snippet.length;
  });

  return scored.map((s) => s.snippet);
}

function deduplicateSnippets(
  snippets: string[],
  similarityThreshold = 0.85,
  maxChars = 1000000,
): string[] {
  const unique: string[] = [];

  for (const snippet of snippets) {
    const cleaned = snippet.replace(/\s+/g, ' ').trim();
    if (!cleaned || cleaned.length < 30) {
      continue;
    }

    const isSimilar = unique.some((existing) => {
      const dist = distance(cleaned, existing);
      const maxLen = Math.max(cleaned.length, existing.length);
      return dist / maxLen < 1 - similarityThreshold;
    });

    if (!isSimilar) {
      unique.push(cleaned);
    }

    const currentCharCount = unique.reduce((sum, s) => sum + s.length, 0);
    if (currentCharCount > maxChars) {
      break;
    }
  }

  return unique;
=======
async function getAllInternalLinks(page: Page): Promise<string[]> {
  const baseUrl = new URL(page.url()).origin;
  const hrefs = await page.$$eval('a[href]', (anchors) =>
    Array.from(anchors)
      .map((a) => (a as HTMLAnchorElement).href)
      .filter(Boolean),
  );

  return hrefs
    .filter((href: string) => href.startsWith(baseUrl))
    .filter((href: string) => !href.startsWith('mailto:') && !href.startsWith('tel:'))
    .filter((href: string, i: number, arr: string[]) => arr.indexOf(href) === i);
>>>>>>> f4cdf04c
}

async function extractRelevantSnippets(page: Page): Promise<string[]> {
  const keywords = [
    'about',
    'over ons',
    'about us',
    'intro',
    'brand',
    'merk',
    'merken',
    'location',
    'locatie',
    'adresse',
    'anschrift',
    'über uns',
    'marke',
    'marken',
    'öffnungszeiten',
    'geöffnet',
    'geschlossen',
    'rückgabe',
    'retoure',
    'rücksendung',
    'standort',
    'montag',
    'dienstag',
    'mittwoch',
    'donnerstag',
    'freitag',
    'samstag',
    'sonntag',
    'adresse',
    'adres',
    'address',
    'open',
    'opening',
    'hour',
    'uur',
    'tijd',
    'time',
    'openingstijden',
    'opening hours',
    'openingsuren',
    'monday',
    'tuesday',
    'wednesday',
    'thursday',
    'friday',
    'saturday',
    'sunday',
    'maandag',
    'dinsdag',
    'woensdag',
    'donderdag',
    'vrijdag',
    'zaterdag',
    'zondag',
    'gesloten',
    'retour',
    'retourneren',
    'return',
    'returns',
  ];
  const keywordRegex = new RegExp(keywords.join('|'), 'i');

  const title = await page.title();
  const metaDescription = await page
    .$eval(
      'meta[name="description"]',
      (el: Element) => (el as HTMLMetaElement).getAttribute('content'),
      { timeout: 2000 },
    )
    .catch(() => '');

  const blocks = await page.$$eval(
    'section, article, div, ul, ol, li, tr',
    (elements: Element[], keywordRegexStr: string) => {
      const regex = new RegExp(keywordRegexStr, 'i');
      return elements
        .map((el) => (el as HTMLElement).innerText?.trim() || '')
        .filter(Boolean)
        .filter((text: string) => regex.test(text) && text.length > 0 && text.length < 2000);
    },
    keywordRegex.source,
  );

  const directSnippets = await page.$$eval(
    'h1, h2, h3, h4, h5, h6, p, span, li, td, th, tr',
    (elements: Element[], keywordRegexStr: string) => {
      const regex = new RegExp(keywordRegexStr, 'i');
      return elements
        .map((el) => el.textContent?.trim() || '')
        .filter(Boolean)
        .filter((text: string) => regex.test(text) && text.length > 0 && text.length < 500);
    },
    keywordRegex.source,
  );

  const allSnippets = [title, metaDescription, ...blocks, ...directSnippets]
    .map((s: string | null) => (s ?? '').trim())
    .filter(Boolean);

  const uniqueSnippets = deduplicateSnippets(allSnippets);

  const rankedSnippets = rankSnippetsByKeywordMatch(uniqueSnippets, keywords);

  return rankedSnippets.slice(0, 150);
}

async function openDropdowns(page: Page) {
  const dropdownSelectors = ['button', 'a', '[role="button"]', '[aria-haspopup="true"]'];
  for (const selector of dropdownSelectors) {
    const elements = await page.$$(selector);
    for (const el of elements) {
      const text = (await el.innerText().catch(() => ''))?.toLowerCase() || '';
      const aria = (await el.getAttribute('aria-label').catch(() => ''))?.toLowerCase() || '';
      if (text.includes('brand') || aria.includes('brand')) {
        try {
          await el.click({ force: true });
          await page.waitForTimeout(500);
        } catch (e) {
          console.error(`Failed to click on dropdown: ${e}`);
        }
      }
    }
  }
}

async function gatherRelevantTexts(page: Page): Promise<string[]> {
<<<<<<< HEAD
  await openDropdowns(page);
  const snippets = await extractRelevantSnippets(page);
  return snippets;
=======
  const visited = new Set<string>();
  const snippets: string[] = [];

  let internalLinks: string[] = [];
  try {
    internalLinks = await getAllInternalLinks(page);
  } catch {
    internalLinks = [];
  }
  const toVisit = [page.url(), ...internalLinks.filter((link) => link !== page.url())].slice(0, 10);

  for (const url of toVisit) {
    if (visited.has(url)) {
      continue;
    }
    visited.add(url);

    try {
      await page.goto(url, { waitUntil: 'domcontentloaded', timeout: 10000 });
      await openDropdowns(page);
      const pageSnippets = await extractRelevantSnippets(page);
      snippets.push(...pageSnippets);
    } catch (e) {
      console.error(`Error visiting ${url}:`, e);
    }
  }
  return Array.from(new Set(snippets));
>>>>>>> f4cdf04c
}
const sendPrompt = async (prompt: string): Promise<string | undefined> => {
  const response = await ai.models.generateContent({
    model: 'gemini-2.0-flash',
    contents: prompt,
  });
  console.log(response.text);
  return response.text;
};

export async function summarizeRelevantInfoWithAI(
  url: string,
  snippets: string[],
  location: string,
): Promise<ScrapedInfo | null> {
  const prompt = `
The website URL is: ${url}

Given the following relevant text snippets from a shop website, extract and summarize the following fields as a JSON object:

{
  "url": string,
  "brands": string[],
  "openingHours": {
    "monday": {"open": string, "close": string } | null,
    "tuesday": {"open": string, "close": string } | null,
    "wednesday": {"open": string, "close": string } | null,
    "thursday": {"open": string, "close": string } | null,
    "friday": {"open": string, "close": string } | null,
    "saturday": {"open": string, "close": string } | null,
    "sunday": {"open": string, "close": string } | null
  },
  "location": string,
  "about": string,
  "retour": string
}

Instructions:
- For all string fields, remove any line breaks (\n), plus signs (+), or other special characters. Return each string as a single, clean sentence or paragraph with normal spaces.
- For "brands", extract all brand names mentioned in the snippets. If none are found, return an empty array.
- For "openingHours", always return an object for each day ("monday" to "sunday") with "open" and "close" keys. If the time for a given day is not found, set both "open" and "close" to "closed". Do NOT use null for the whole day, always use the object format. If a day is marked as "gesloten" or "closed", set both "open" and "close" to "closed".
- For "openingHours" and "location", extract ONLY the information relevant to the store in "${location}". If there are multiple stores, pick the one matching "${location}" (case-insensitive, match city name). if no country is present add one that matches the location.
- For "about" and "retour", extract the general information for the whole shop, not store-specific.
- For "location", always return the address in this exact format:
  "<street>,<number>,<postalCode>,<city>,<country>"
  For example: "Burgemeester de Vlugtlaan,125,1063,Amsterdam,Netherlands"
  If any part is missing, leave it empty but keep the commas (e.g. ",,1063,Amsterdam,Netherlands").
- For "openingHours", always format the "open" and "close" times as "hh:mm" (24-hour format, zero-padded).


Snippets:
${snippets.map((s, i) => `[${i + 1}] ${s}`).join('\n')}

Respond ONLY with the JSON object.
    `.trim();
  console.log('Prompt:', prompt); // Remove this if you don't want see the whole prompt
  const aiResponse = await sendPrompt(prompt);
  if (!aiResponse) {
    return null;
  }

  try {
    const jsonStart = aiResponse.indexOf('{');
    const jsonEnd = aiResponse.lastIndexOf('}');
    if (jsonStart !== -1 && jsonEnd !== -1) {
      const jsonString = aiResponse.substring(jsonStart, jsonEnd + 1);
      return JSON.parse(jsonString) as ScrapedInfo;
    }
    return null;
  } catch (err) {
    console.error('Failed to parse AI response as JSON:', err);
    return null;
  }
}

<<<<<<< HEAD
export async function scraper(
  url: string,
  _location: string,
): Promise<{ snippets: string[] } | null> {
  console.log(`Scraping URL: ${url}`);
  const browser = await chromium.launch({ headless: true });
  try {
    const page = await browser.newPage();
    await page.goto(url, { waitUntil: 'networkidle' });
    await page.waitForTimeout(2000);

    const snippets = await gatherRelevantTexts(page);
    console.log(`Extracted ${snippets.length} snippets.`);

    return { snippets }; // only snippets now
  } catch (error) {
    console.error('Error scraping URL:', url, error);

    return null;
  } finally {
    await browser.close();
=======
export async function scraper(url: string, location: string): Promise<ScrapedInfo | null> {
  let page: Page | undefined = undefined;
  let browser: Browser | undefined = undefined;
  let context: any = undefined;
  let aiSummary: ScrapedInfo | null = null;
  try {
    browser = await chromium.launch();
    context = await browser.newContext();
    page = await context.newPage();

    await page?.goto(url, { waitUntil: 'domcontentloaded' });

    const snippets = await gatherRelevantTexts(page!);

    aiSummary = await summarizeRelevantInfoWithAI(url, snippets, location);
  } catch (e) {
    console.error(`Error scraping ${url}:`, e);
  } finally {
    if (page) {
      await page.close();
    }
    if (context) {
      await context.close();
    }
    if (browser) {
      await browser.close();
    }
  }

  if (!aiSummary) {
    return null;
>>>>>>> f4cdf04c
  }

  return aiSummary;
}

// (async () => {
//   const url = 'https://www.asadventure.com/nl.html'; // Here you can put the URL to test the scraper
//   const location = 'Brugge'; // Here you can put the location to test the scraper
//   const scrapedData = await scraper(url, location);
//   console.log(scrapedData);
// })();<|MERGE_RESOLUTION|>--- conflicted
+++ resolved
@@ -23,7 +23,6 @@
   retour: string;
 };
 
-<<<<<<< HEAD
 function rankSnippetsByKeywordMatch(snippets: string[], keywords: string[]): string[] {
   const lowerKeywords = keywords.map((k) => k.toLowerCase());
 
@@ -78,20 +77,6 @@
   }
 
   return unique;
-=======
-async function getAllInternalLinks(page: Page): Promise<string[]> {
-  const baseUrl = new URL(page.url()).origin;
-  const hrefs = await page.$$eval('a[href]', (anchors) =>
-    Array.from(anchors)
-      .map((a) => (a as HTMLAnchorElement).href)
-      .filter(Boolean),
-  );
-
-  return hrefs
-    .filter((href: string) => href.startsWith(baseUrl))
-    .filter((href: string) => !href.startsWith('mailto:') && !href.startsWith('tel:'))
-    .filter((href: string, i: number, arr: string[]) => arr.indexOf(href) === i);
->>>>>>> f4cdf04c
 }
 
 async function extractRelevantSnippets(page: Page): Promise<string[]> {
@@ -222,39 +207,9 @@
 }
 
 async function gatherRelevantTexts(page: Page): Promise<string[]> {
-<<<<<<< HEAD
   await openDropdowns(page);
   const snippets = await extractRelevantSnippets(page);
   return snippets;
-=======
-  const visited = new Set<string>();
-  const snippets: string[] = [];
-
-  let internalLinks: string[] = [];
-  try {
-    internalLinks = await getAllInternalLinks(page);
-  } catch {
-    internalLinks = [];
-  }
-  const toVisit = [page.url(), ...internalLinks.filter((link) => link !== page.url())].slice(0, 10);
-
-  for (const url of toVisit) {
-    if (visited.has(url)) {
-      continue;
-    }
-    visited.add(url);
-
-    try {
-      await page.goto(url, { waitUntil: 'domcontentloaded', timeout: 10000 });
-      await openDropdowns(page);
-      const pageSnippets = await extractRelevantSnippets(page);
-      snippets.push(...pageSnippets);
-    } catch (e) {
-      console.error(`Error visiting ${url}:`, e);
-    }
-  }
-  return Array.from(new Set(snippets));
->>>>>>> f4cdf04c
 }
 const sendPrompt = async (prompt: string): Promise<string | undefined> => {
   const response = await ai.models.generateContent({
@@ -330,7 +285,6 @@
   }
 }
 
-<<<<<<< HEAD
 export async function scraper(
   url: string,
   _location: string,
@@ -352,42 +306,7 @@
     return null;
   } finally {
     await browser.close();
-=======
-export async function scraper(url: string, location: string): Promise<ScrapedInfo | null> {
-  let page: Page | undefined = undefined;
-  let browser: Browser | undefined = undefined;
-  let context: any = undefined;
-  let aiSummary: ScrapedInfo | null = null;
-  try {
-    browser = await chromium.launch();
-    context = await browser.newContext();
-    page = await context.newPage();
-
-    await page?.goto(url, { waitUntil: 'domcontentloaded' });
-
-    const snippets = await gatherRelevantTexts(page!);
-
-    aiSummary = await summarizeRelevantInfoWithAI(url, snippets, location);
-  } catch (e) {
-    console.error(`Error scraping ${url}:`, e);
-  } finally {
-    if (page) {
-      await page.close();
-    }
-    if (context) {
-      await context.close();
-    }
-    if (browser) {
-      await browser.close();
-    }
-  }
-
-  if (!aiSummary) {
-    return null;
->>>>>>> f4cdf04c
-  }
-
-  return aiSummary;
+  }
 }
 
 // (async () => {

--- conflicted
+++ resolved
@@ -226,14 +226,9 @@
         console.error('AI response is empty');
         attempts++;
         const delay = baseDelay * Math.pow(2, attempts);
-<<<<<<< HEAD
-        // eslint-disable-next-line no-undef
-        await new Promise((resolve) => setTimeout(resolve, delay));
-=======
 
         // @ts-ignore
         await new Promise((resolve) => setTimeout(resolve, delay)); // eslint-disable-line no-undef
->>>>>>> 8f0e7576
         continue;
       }
 

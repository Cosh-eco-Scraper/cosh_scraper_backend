--- conflicted
+++ resolved
@@ -1,16 +1,12 @@
-import { Pool } from 'pg';
+const { Pool } = require('pg');
 
 const databasePool = new Pool({
   user: process.env.DB_USER,
   password: process.env.DB_PASSWORD,
   host: process.env.DB_HOST,
-  port: parseInt(process.env.DB_PORT as string),
+  port: process.env.DB_PORT,
   database: process.env.DB_NAME,
-<<<<<<< HEAD
-  ssl: process.env.DB_SSL as unknown as boolean,
-=======
   ssl: process.env.DB_SSL === 'true',
->>>>>>> 95a78717
 });
 
 export default databasePool;
--- conflicted
+++ resolved
@@ -58,36 +58,9 @@
       throw new Error('Failed to scrape store information');
     }
 
-    // function removeTrailingNewline(text: string): string {
-    //   return text.replace(/\n+$/, '');
-    // }
-<<<<<<< HEAD
-=======
-
-    const guidelines =
-      'https://www.europarl.europa.eu/topics/en/article/20240111STO16722/stopping-greenwashing-how-the-eu-regulates-green-claims';
-
-    const prompt = `
-    **personality: you are a professional store content describer, that is against greenwashing**
-    
-    **Action: you will write a description of the store in a paragraph of text. The description should be about 225 words long.**
-    
-    Important:
-    - The description should be about the store, not the products it sells.
-    - This is the store Url: "${URL}"
-    - The store is located in this location: "${location}"
-    - The Store has to comply with the EU Green Washing Guidelines: ${guidelines}
-    
-    Notes:
-    - The description is written in third person.
-    - The description should be one continuous paragraph.
-    - The city is mentioned in the beginning of the description.
-    - One sentence should be about the store's concept.
-    - One sentence about what makes the store unique compared to other stores, without explicitly stating that this makes the store unique. Just write about something unique about the store.
-    - One sentence about “find the brands they sell below” (for multibrands and possibly flagships, NOT for second-hand, workshops, ...).
-    - The description should not mention discounts, online shopping, or sales.
-    `;
->>>>>>> fee069d0
+    function removeTrailingNewline(text: string): string {
+      return text.replace(/\n+$/, '');
+    }
 
     const guidelines =
       'https://www.europarl.europa.eu/topics/en/article/20240111STO16722/stopping-greenwashing-how-the-eu-regulates-green-claims';

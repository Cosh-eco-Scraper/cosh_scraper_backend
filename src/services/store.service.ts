import { Store } from '../domain/Store';
import { StoreRepository } from '../repositories/store.repository';
import NotFoundError from '../domain/errors/NotFoundError';

export const StoreService = {
  getAllStores: async () => {
    const stores = await StoreRepository.getAllStores();

    return stores;
  },
  getStore: async (id: number) => {
    const store = await StoreRepository.getStore(id);

    return store;
  },
<<<<<<< HEAD
  updateStore: async (storeId: number, name: string, location_id: number, description?: string) => {
    const store = await StoreRepository.updateStore(storeId, name, location_id, description);

    if (!store) {
      throw new NotFoundError('Store not found');
    }

    return store;
  },
=======
  getOpeningsHoursByStoreId: async (id: number) => {
    let hours = await StoreRepository.getStoreWithOpeningsHours(id);
    hours = hours.sort((a, b) => a.day.orderValue - b.day.orderValue);

    return hours;
  },
  getBrandsByStoreId: async (id: number) => {
    let brands = await StoreRepository.getBrandsByStoreId(id);
    return brands;
  }
>>>>>>> 7bb92b54
};<|MERGE_RESOLUTION|>--- conflicted
+++ resolved
@@ -13,7 +13,6 @@
 
     return store;
   },
-<<<<<<< HEAD
   updateStore: async (storeId: number, name: string, location_id: number, description?: string) => {
     const store = await StoreRepository.updateStore(storeId, name, location_id, description);
 
@@ -23,7 +22,6 @@
 
     return store;
   },
-=======
   getOpeningsHoursByStoreId: async (id: number) => {
     let hours = await StoreRepository.getStoreWithOpeningsHours(id);
     hours = hours.sort((a, b) => a.day.orderValue - b.day.orderValue);
@@ -34,5 +32,4 @@
     let brands = await StoreRepository.getBrandsByStoreId(id);
     return brands;
   }
->>>>>>> 7bb92b54
 };
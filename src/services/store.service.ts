import { StoreRepository } from '../repositories/store.repository';
import { run } from '../scraper/app';
import BrandService from './brand.service';
import OpeningHoursService from './openingshours.service';
import LocationService from './location.service';
import storeBrandsService from './storeBrands.service';
import { LLMService } from './llm.service';
<<<<<<< HEAD
import TypeService from './type.service';
=======
>>>>>>> 8f0e7576

export const StoreService = {
  getAllStores: async () => {
    const stores = await StoreRepository.getAllStores();

    return stores;
  },
  getStore: async (id: number) => {
    const store = await StoreRepository.getStore(id);

    return store;
  },
  updateStore: async (
    storeId: number,
    name: string,
    description: string,
    retour: string,
  ): Promise<number> => {
    const result = await StoreRepository.updateStore(storeId, name, description, retour);
    return result;
  },
  getOpeningsHoursByStoreId: async (id: number) => {
    let hours = await StoreRepository.getStoreWithOpeningsHours(id);
    hours = hours.sort((a, b) => a.day.orderValue - b.day.orderValue);

    return hours;
  },
  getBrandsByStoreId: async (id: number) => {
    let brands = await StoreRepository.getBrandsByStoreId(id);
    return brands;
  },

  getStoreTypesByStoreId: async (id: number) => {
    const storeTypes = await StoreRepository.getStoreTypesByStoreId(id);
    return storeTypes;
  },

  createCompleteStore: async (name: string, URL: string, location: string) => {
    // eslint-disable-next-line no-undef
    const startTime = performance.now();
    const scrapedInfo = await run(URL, location);
    // eslint-disable-next-line no-undef
    const endTime = performance.now();
    const executionTime = endTime - startTime;
    const minutes = Math.floor(executionTime / 60000);
    const seconds = Math.floor((executionTime % 60000) / 1000);
    const milliseconds = Math.floor(executionTime % 1000);
    console.log(`Execution time: ${minutes}min ${seconds}s ${milliseconds}ms`);

    if (!scrapedInfo) {
      throw new Error('Failed to scrape store information');
    }

    function removeTrailingNewline(text: string): string {
      return text.replace(/\n+$/, '');
    }

    const guidelines =
      'https://www.europarl.europa.eu/topics/en/article/20240111STO16722/stopping-greenwashing-how-the-eu-regulates-green-claims';

    const prompt = `
    **personality: you are a professional store content describer, that is against greenwashing**
    
    **Action: you will write a description of the store in a paragraph of text. The description should be about 225 words long.**
    
    Important:
    - The description should be about the store, not the products it sells.
    - This is the store Url: "${URL}"
    - The store is located in this location: "${location}"
    - The Store has to comply with the EU Green Washing Guidelines: ${guidelines}
    
    Notes:
    - The description is written in third person.
    - The description should be one continuous paragraph.
    - The city is mentioned in the beginning of the description.
    - One sentence should be about the store's concept.
    - One sentence about what makes the store unique compared to other stores, without explicitly stating that this makes the store unique. Just write about something unique about the store.
    - One sentence about “find the brands they sell below” (for multibrands and possibly flagships, NOT for second-hand, workshops, ...).
    - The description should not mention discounts, online shopping, or sales.
`;

    const largerDescription = await LLMService.descriptionGenerator(prompt);
    console.log('prompt:', prompt);
    const betterDescription = removeTrailingNewline(largerDescription || '');

    const [street, number, postalCode, city, country] = (scrapedInfo.location || '')
      .split(',')
      .map((s) => s.trim());
    const locationObj = await LocationService.createLocation(
      street,
      number,
      postalCode,
      city,
      country,
    );

    const store = await StoreRepository.createStore(
      name,
      locationObj.id,
      betterDescription,
      scrapedInfo.retour,
    );

    if (scrapedInfo.brands && scrapedInfo.brands.length > 0) {
      for (const brandName of scrapedInfo.brands) {
        await BrandService.createBrand(brandName, null);
      }
    }

    if (scrapedInfo.openingHours) {
      for (const [day, hours] of Object.entries(scrapedInfo.openingHours)) {
        if (hours) {
          await OpeningHoursService.createOpeningHours(day, hours.open, hours.close, store.id);
        }
      }
    }

    if (scrapedInfo.brands && scrapedInfo.brands.length > 0) {
      for (const brandName of scrapedInfo.brands) {
        // Create or get the brand
        const brand = await BrandService.createBrand(brandName, null);
        // Associate the brand with the store
        await storeBrandsService.addBrandToStore(store.id, brand.id);
      }
    }

    if (scrapedInfo.type && Array.isArray(scrapedInfo.type) && scrapedInfo.type.length > 0) {
      for (const typeName of scrapedInfo.type) {
        const type = await TypeService.findOrCreateType(typeName);
        await TypeService.addTypeToStore(store.id, type.id);
      }
    }

    return store;
  },
};<|MERGE_RESOLUTION|>--- conflicted
+++ resolved
@@ -5,10 +5,7 @@
 import LocationService from './location.service';
 import storeBrandsService from './storeBrands.service';
 import { LLMService } from './llm.service';
-<<<<<<< HEAD
 import TypeService from './type.service';
-=======
->>>>>>> 8f0e7576
 
 export const StoreService = {
   getAllStores: async () => {

--- conflicted
+++ resolved
@@ -1,13 +1,8 @@
 import { GoogleGenAI } from "@google/genai";
-<<<<<<< HEAD
-import databaseClient from "../config/dbConnectionConfig";
-const ai = new GoogleGenAI({ apiKey: "AIzaSyA2dYJVOQNBmh9Ne2b3lnuO-Fbw7oSAV6U" });
-=======
 import * as dotenv from "dotenv";
 
 dotenv.config();
 const ai = new GoogleGenAI({ apiKey: process.env.AI_API_KEY });
->>>>>>> 40e52f92
 
 const sendPrompt = async (prompt: string): Promise<string | undefined> => {
   const response = await ai.models.generateContent({
@@ -15,21 +10,8 @@
     contents: prompt,
   });
   console.log(response.text);
-<<<<<<< HEAD
-
-  databaseClient.connect();
-
-  const query = "INSERT INTO stores (name,description, location_id) VALUES ($1, $2, $3)";
-  const values = ["test Store", response.text, "test location"];
-  const result = await databaseClient.query(query, values);
-  console.log(result);
-  await databaseClient.end();
-=======
->>>>>>> 40e52f92
   return response.text;
 }
-
-
 
 
 export const LLMService = {

export const storeQueries = {
<<<<<<< HEAD
  getStoreById: (id: number) => `SELECT s.id,
                              s.name,
                              s.description,
                              l.street,
                              l.id         as location_id,
                              l.street,
                              l.number,
                              l.city,
                              l.postal_code,
                              l.country,
                              l.created_at as loc_created_at,
                              l.updated_at as loc_updated_at
                       FROM stores s
                              JOIN locations l ON s.location_id = l.id
                                 WHERE s.id = ${id};`,
  getAllStores: () => `SELECT s.id,
                              s.name,
                              s.description,
                              l.street,
                              l.id         as location_id,
                              l.street,
                              l.number,
                              l.city,
                              l.postal_code,
                              l.country,
                              l.created_at as loc_created_at,
                              l.updated_at as loc_updated_at
                       FROM stores s
                              JOIN locations l ON s.location_id = l.id;`,
  getStoreWithOpeningsHoursById(id: number) {
    return `SELECT s.id          as store_id,
                                                                     oh.id         as id,
                                                                     oh.day        as "day",
                                                                     oh.openingat  as opening_at,
                                                                     oh.closingat  as closing_at,
                                                                     oh.created_at as created_at,
                                                                     oh.updated_at as updated_at
                                                              FROM stores s
                                                                     JOIN opening_hours oh ON oh.store_id = s.id
                                                              WHERE s.id = ${id};`;
  },
  getBrandsByStoreId(id: number) {
    return `select b.id, b.name, b.label, sb.store_id
            from stores s
                   join store_brands sb on sb.store_id = s.id
                   join brands b on b.id = sb.brand_id
            WHERE s.id = ${id};`;
  },
  getStoreTypesByStoreId() {
    return `SELECT t.id, t.name, t.description
              FROM stores s
                        JOIN store_types st ON st.store_id = s.id
                        JOIN types t ON t.id = st.type_id
              WHERE s.id = $1;`;
  },
  updateStore: (storeId?: number, name?: string, description?: string) =>
    `UPDATE stores
                                                       SET name = '${name}',
                                                       description = '${description}'
                                                       WHERE id = ${storeId};`,
  createStore: () =>
    `INSERT INTO stores (name, location_id, description)
                                                           VALUES ($1, $2, $3)
                                                           RETURNING *;`,
=======
  getStoreById: () => `
         SELECT s.id,
                s.name,
                s.description,
                l.street,
                l.id         as location_id,
                l.street,
                l.number,
                l.city,
                l.postal_code,
                l.country,
                l.created_at as loc_created_at,
                l.updated_at as loc_updated_at
         FROM stores s
                JOIN locations l ON s.location_id = l.id
         WHERE s.id = $1;
       `,

  getAllStores: () => `
         SELECT s.id,
                s.name,
                s.description,
                l.street,
                l.id         as location_id,
                l.street,
                l.number,
                l.city,
                l.postal_code,
                l.country,
                l.created_at as loc_created_at,
                l.updated_at as loc_updated_at
         FROM stores s
                JOIN locations l ON s.location_id = l.id;
       `,

  getStoreWithOpeningsHoursById: () => `
         SELECT s.id          as store_id,
                oh.id         as id,
                oh.day        as "day",
                oh.openingat  as opening_at,
                oh.closingat  as closing_at,
                oh.created_at as created_at,
                oh.updated_at as updated_at
         FROM stores s
                JOIN opening_hours oh ON oh.store_id = s.id
         WHERE s.id = $1;
       `,

  getBrandsByStoreId: () => `
         SELECT b.id, b.name, b.label, sb.store_id
         FROM stores s
                JOIN store_brands sb ON sb.store_id = s.id
                JOIN brands b ON b.id = sb.brand_id
         WHERE s.id = $1;
       `,

  updateStore: () => `
         UPDATE stores
         SET name = $1,
             description = $2
         WHERE id = $3;
       `,

  createStore: () => `
         INSERT INTO stores (name, location_id, description)
         VALUES ($1, $2, $3)
         RETURNING *;
       `,
>>>>>>> aa6fe4f6
};<|MERGE_RESOLUTION|>--- conflicted
+++ resolved
@@ -1,71 +1,5 @@
 export const storeQueries = {
-<<<<<<< HEAD
-  getStoreById: (id: number) => `SELECT s.id,
-                              s.name,
-                              s.description,
-                              l.street,
-                              l.id         as location_id,
-                              l.street,
-                              l.number,
-                              l.city,
-                              l.postal_code,
-                              l.country,
-                              l.created_at as loc_created_at,
-                              l.updated_at as loc_updated_at
-                       FROM stores s
-                              JOIN locations l ON s.location_id = l.id
-                                 WHERE s.id = ${id};`,
-  getAllStores: () => `SELECT s.id,
-                              s.name,
-                              s.description,
-                              l.street,
-                              l.id         as location_id,
-                              l.street,
-                              l.number,
-                              l.city,
-                              l.postal_code,
-                              l.country,
-                              l.created_at as loc_created_at,
-                              l.updated_at as loc_updated_at
-                       FROM stores s
-                              JOIN locations l ON s.location_id = l.id;`,
-  getStoreWithOpeningsHoursById(id: number) {
-    return `SELECT s.id          as store_id,
-                                                                     oh.id         as id,
-                                                                     oh.day        as "day",
-                                                                     oh.openingat  as opening_at,
-                                                                     oh.closingat  as closing_at,
-                                                                     oh.created_at as created_at,
-                                                                     oh.updated_at as updated_at
-                                                              FROM stores s
-                                                                     JOIN opening_hours oh ON oh.store_id = s.id
-                                                              WHERE s.id = ${id};`;
-  },
-  getBrandsByStoreId(id: number) {
-    return `select b.id, b.name, b.label, sb.store_id
-            from stores s
-                   join store_brands sb on sb.store_id = s.id
-                   join brands b on b.id = sb.brand_id
-            WHERE s.id = ${id};`;
-  },
-  getStoreTypesByStoreId() {
-    return `SELECT t.id, t.name, t.description
-              FROM stores s
-                        JOIN store_types st ON st.store_id = s.id
-                        JOIN types t ON t.id = st.type_id
-              WHERE s.id = $1;`;
-  },
-  updateStore: (storeId?: number, name?: string, description?: string) =>
-    `UPDATE stores
-                                                       SET name = '${name}',
-                                                       description = '${description}'
-                                                       WHERE id = ${storeId};`,
-  createStore: () =>
-    `INSERT INTO stores (name, location_id, description)
-                                                           VALUES ($1, $2, $3)
-                                                           RETURNING *;`,
-=======
-  getStoreById: () => `
+       getStoreById: () => `
          SELECT s.id,
                 s.name,
                 s.description,
@@ -83,7 +17,7 @@
          WHERE s.id = $1;
        `,
 
-  getAllStores: () => `
+       getAllStores: () => `
          SELECT s.id,
                 s.name,
                 s.description,
@@ -100,7 +34,7 @@
                 JOIN locations l ON s.location_id = l.id;
        `,
 
-  getStoreWithOpeningsHoursById: () => `
+       getStoreWithOpeningsHoursById: () => `
          SELECT s.id          as store_id,
                 oh.id         as id,
                 oh.day        as "day",
@@ -113,7 +47,7 @@
          WHERE s.id = $1;
        `,
 
-  getBrandsByStoreId: () => `
+       getBrandsByStoreId: () => `
          SELECT b.id, b.name, b.label, sb.store_id
          FROM stores s
                 JOIN store_brands sb ON sb.store_id = s.id
@@ -121,17 +55,24 @@
          WHERE s.id = $1;
        `,
 
-  updateStore: () => `
+       getStoreTypesByStoreId() {
+              return `SELECT t.id, t.name, t.description
+                        FROM stores s
+                                  JOIN store_types st ON st.store_id = s.id
+                                  JOIN types t ON t.id = st.type_id
+                        WHERE s.id = $1;`;
+       },
+
+       updateStore: () => `
          UPDATE stores
          SET name = $1,
              description = $2
          WHERE id = $3;
        `,
 
-  createStore: () => `
+       createStore: () => `
          INSERT INTO stores (name, location_id, description)
          VALUES ($1, $2, $3)
          RETURNING *;
        `,
->>>>>>> aa6fe4f6
 };
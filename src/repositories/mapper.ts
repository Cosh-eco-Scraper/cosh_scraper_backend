--- conflicted
+++ resolved
@@ -51,7 +51,6 @@
 function mapLocation(databaseResult: any): Location {
   return {
     id: databaseResult.id,
-<<<<<<< HEAD
     street: databaseResult.street,
     number: databaseResult.number,
     postalCode: databaseResult.postal_code,
@@ -59,11 +58,6 @@
     country: databaseResult.country,
     createdAt: databaseResult.created_at,
     updatedAt: databaseResult.updated_at
-=======
-    name: databaseResult.name,
-    storeId: databaseResult.store_id,
-    label: databaseResult.label,
->>>>>>> 816b5aa9
   };
 }
 
@@ -71,8 +65,5 @@
   mapStore: (databaseResult: any) => mapStore(databaseResult),
   mapHour: (databaseResult: any) => mapHours(databaseResult),
   mapBrand: (databaseResult: any) => mapBrand(databaseResult),
-<<<<<<< HEAD
   mapLocation: (databaseResult: any) => mapLocation(databaseResult)
-=======
->>>>>>> 816b5aa9
 };
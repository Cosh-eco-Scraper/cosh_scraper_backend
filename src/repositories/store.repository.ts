import databasePool from '../config/dbConnectionConfig';
import { storeQueries } from './queries/store.queries';
import { Store } from '../domain/Store';
import { mapper } from './mapper';
import NotFoundError from '../domain/errors/NotFoundError';
import { DatabaseOpeningHours } from '../domain/OpeningHours';
import { DatabaseBrand } from '../domain/Brand';

export const StoreRepository = {
  getAllStores: async () => {
    let stores: Store[] = [];

    const result = await databasePool.query(storeQueries.getAllStores());
    stores = result.rows.map(mapper.mapStore);

    return stores;
  },
  getStore: async (id: number) => {
    // const result = await databasePool.query(storeQueries.getStoreById(id));
    const query = storeQueries.getStoreById();
    const params = [id];
    const result = await databasePool.query(query, params);

    if (!result.rows.length) {
      throw new NotFoundError('Store not found');
    }

    return result.rows.map(mapper.mapStore)[0] as Store;
  },

  updateStore: async (storeId?: number, name?: string, description?: string) => {
    // const result = await databasePool.query(storeQueries.updateStore(storeId, name, description));

    const query = storeQueries.updateStore();
    const params = [name, description, storeId];
    const result = await databasePool.query(query, params);

    if (!result.rowCount) {
      throw new NotFoundError('Store not found');
    }
    return storeId as number;
  },
  getStoreWithOpeningsHours: async (id: number) => {
    let hours: DatabaseOpeningHours[] = [];

    // const result = await databasePool.query(storeQueries.getStoreWithOpeningsHoursById(id));
    const query = storeQueries.getStoreWithOpeningsHoursById();
    const params = [id];
    const result = await databasePool.query(query, params);

    if (!result.rows.length) {
      throw new NotFoundError('Store not found');
    }

    hours = result.rows.map(mapper.mapHour);

    return hours;
  },
  getBrandsByStoreId: async (id: number) => {
    let brands: DatabaseBrand[] = [];

    // const result = await databasePool.query(storeQueries.getBrandsByStoreId(id));
    const query = storeQueries.getBrandsByStoreId();
    const params = [id];
    const result = await databasePool.query(query, params);

    brands = result.rows.map(mapper.mapBrand);

    return brands;
  },

<<<<<<< HEAD
  getStoreTypesByStoreId: async (id: number) => {
    const query = storeQueries.getStoreTypesByStoreId();
    const params = [id];
=======
  createStore: async (name: string, location_id: number, description?: string): Promise<Store> => {
    // const result = await databasePool.query(
    //   storeQueries.createStore(name, location_id, description),
    // );

    const query = storeQueries.createStore();
    const params = [name, location_id, description];
>>>>>>> aa6fe4f6
    const result = await databasePool.query(query, params);

    const types = result.rows.map(mapper.mapStoreType);

    return types;
  },
  createStore: async (name: string, location_id: number, description?: string): Promise<Store> => {
    const querry = storeQueries.createStore();
    const params = [name, location_id, description];
    const result = await databasePool.query(querry, params);

    const store = result.rows.map(mapper.mapStore)[0] as Store;
    return store;
  },
};<|MERGE_RESOLUTION|>--- conflicted
+++ resolved
@@ -69,25 +69,16 @@
     return brands;
   },
 
-<<<<<<< HEAD
   getStoreTypesByStoreId: async (id: number) => {
     const query = storeQueries.getStoreTypesByStoreId();
     const params = [id];
-=======
-  createStore: async (name: string, location_id: number, description?: string): Promise<Store> => {
-    // const result = await databasePool.query(
-    //   storeQueries.createStore(name, location_id, description),
-    // );
-
-    const query = storeQueries.createStore();
-    const params = [name, location_id, description];
->>>>>>> aa6fe4f6
     const result = await databasePool.query(query, params);
 
     const types = result.rows.map(mapper.mapStoreType);
 
     return types;
   },
+
   createStore: async (name: string, location_id: number, description?: string): Promise<Store> => {
     const querry = storeQueries.createStore();
     const params = [name, location_id, description];
